--- conflicted
+++ resolved
@@ -90,27 +90,15 @@
                     ('content', u('ee')), ('title', u('document')), ('title', u('my')),
                     ('title', u('other'))]))
     # (text, doc_freq, index_freq)
-<<<<<<< HEAD
     assert_equal(list(reader.iter_field("content")),
-                 [(u'aa', 2, 6), (u'ab', 1, 1), (u'ax', 1, 2), (u'bb', 2, 5),
-                  (u'cc', 2, 3), (u'dd', 2, 2), (u'ee', 2, 4)])
+                 [(u('aa'), 2, 6), (u('ab'), 1, 1), (u('ax'), 1, 2), (u('bb'), 2, 5),
+                  (u('cc'), 2, 3), (u('dd'), 2, 2), (u('ee'), 2, 4)])
     assert_equal(list(reader.iter_field("content", prefix="c")),
-                 [(u'cc', 2, 3), (u'dd', 2, 2), (u'ee', 2, 4)])
+                 [(u('cc'), 2, 3), (u('dd'), 2, 2), (u('ee'), 2, 4)])
     assert_equal(list(reader.most_frequent_terms("content")),
-                 [(6, u'aa'), (5, u'bb'), (4, u'ee'), (3, u'cc'), (2, u'dd')])
+                 [(6, u('aa')), (5, u('bb')), (4, u('ee')), (3, u('cc')), (2, u('dd'))])
     assert_equal(list(reader.most_frequent_terms("content", prefix="a")),
-                 [(6, u'aa'), (2, u'ax'), (1, u'ab')])
-=======
-    assert (list(reader.iter_field("content"))
-            == [(u('aa'), 2, 6), (u('ab'), 1, 1), (u('ax'), 1, 2), (u('bb'), 2, 5),
-                (u('cc'), 2, 3), (u('dd'), 2, 2), (u('ee'), 2, 4)])
-    assert (list(reader.iter_field("content", prefix="c"))
-             == [(u('cc'), 2, 3), (u('dd'), 2, 2), (u('ee'), 2, 4)])
-    assert (list(reader.most_frequent_terms("content"))
-            == [(6, u('aa')), (5, u('bb')), (4, u('ee')), (3, u('cc')), (2, u('dd'))])
-    assert (list(reader.most_frequent_terms("content", prefix="a"))
-            == [(6, u('aa')), (2, u('ax')), (1, u('ab'))])
->>>>>>> 17966732
+                 [(6, u('aa')), (2, u('ax')), (1, u('ab'))])
 
 def test_vector_postings():
     s = fields.Schema(id=fields.ID(stored=True, unique=True),
