--- conflicted
+++ resolved
@@ -50,22 +50,17 @@
         cmdclass={'test': PyTest},
 
         classifiers=[
+            "Programming Language :: Python :: 3",
             "Development Status :: 5 - Production/Stable",
             "Intended Audience :: Developers",
             "License :: OSI Approved :: BSD License",
             "Natural Language :: English",
             "Operating System :: OS Independent",
-<<<<<<< HEAD
-            "Programming Language :: Python :: 2.5",
-            "Programming Language :: Python :: 3",
-=======
             "Programming Language :: Python :: 2.7",
-            "Programming Language :: Python :: 3",
             "Programming Language :: Python :: 3.4",
             "Programming Language :: Python :: 3.5",
             "Programming Language :: Python :: 3.6",
             "Programming Language :: Python :: 3.7",
->>>>>>> 8242ab77
             "Topic :: Software Development :: Libraries :: Python Modules",
             "Topic :: Text Processing :: Indexing",
         ],
