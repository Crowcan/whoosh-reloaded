--- conflicted
+++ resolved
@@ -1,900 +1,894 @@
-# Copyright 2007 Matt Chaput. All rights reserved.
-#
-# Redistribution and use in source and binary forms, with or without
-# modification, are permitted provided that the following conditions are met:
-#
-#    1. Redistributions of source code must retain the above copyright notice,
-#       this list of conditions and the following disclaimer.
-#
-#    2. Redistributions in binary form must reproduce the above copyright
-#       notice, this list of conditions and the following disclaimer in the
-#       documentation and/or other materials provided with the distribution.
-#
-# THIS SOFTWARE IS PROVIDED BY MATT CHAPUT ``AS IS'' AND ANY EXPRESS OR
-# IMPLIED WARRANTIES, INCLUDING, BUT NOT LIMITED TO, THE IMPLIED WARRANTIES OF
-# MERCHANTABILITY AND FITNESS FOR A PARTICULAR PURPOSE ARE DISCLAIMED. IN NO
-# EVENT SHALL MATT CHAPUT OR CONTRIBUTORS BE LIABLE FOR ANY DIRECT, INDIRECT,
-# INCIDENTAL, SPECIAL, EXEMPLARY, OR CONSEQUENTIAL DAMAGES (INCLUDING, BUT NOT
-# LIMITED TO, PROCUREMENT OF SUBSTITUTE GOODS OR SERVICES; LOSS OF USE, DATA,
-# OR PROFITS; OR BUSINESS INTERRUPTION) HOWEVER CAUSED AND ON ANY THEORY OF
-# LIABILITY, WHETHER IN CONTRACT, STRICT LIABILITY, OR TORT (INCLUDING
-# NEGLIGENCE OR OTHERWISE) ARISING IN ANY WAY OUT OF THE USE OF THIS SOFTWARE,
-# EVEN IF ADVISED OF THE POSSIBILITY OF SUCH DAMAGE.
-#
-# The views and conclusions contained in the software and documentation are
-# those of the authors and should not be interpreted as representing official
-# policies, either expressed or implied, of Matt Chaput.
-
-"""This module contains classes that allow reading from an index.
-"""
-
-from bisect import bisect_right
-from heapq import heapify, heapreplace, heappop, nlargest
-
-<<<<<<< HEAD
-from whoosh.support.dawg import within
-from whoosh.support.levenshtein import distance
-=======
-from whoosh.compat import text_type, xrange, zip_, next
->>>>>>> 22aad337
-from whoosh.util import ClosableMixin
-from whoosh.matching import MultiMatcher
-
-
-# Exceptions
-
-class TermNotFound(Exception):
-    pass
-
-
-# Term Info base class
-
-class TermInfo(object):
-    """Represents a set of statistics about a term. This object is returned by
-    :meth:`IndexReader.term_info`. These statistics may be useful for
-    optimizations and scoring algorithms.
-    """
-    
-    def __init__(self, weight=0, df=0, minlength=0,
-                 maxlength=0, maxweight=0, maxwol=0, minid=0, maxid=0):
-        self._weight = weight
-        self._df = df
-        self._minlength = minlength
-        self._maxlength = maxlength
-        self._maxweight = maxweight
-        self._maxwol = maxwol
-        self._minid = minid
-        self._maxid = maxid
-    
-    def weight(self):
-        """Returns the total frequency of the term across all documents.
-        """
-        
-        return self._weight
-
-    def doc_frequency(self):
-        """Returns the number of documents the term appears in.
-        """
-        
-        return self._df
-    
-    def min_length(self):
-        """Returns the length of the shortest field value the term appears
-        in.
-        """
-        
-        return self._minlength
-    
-    def max_length(self):
-        """Returns the length of the longest field value the term appears
-        in.
-        """
-        
-        return self._maxlength
-    
-    def max_weight(self):
-        """Returns the number of times the term appears in the document in
-        which it appears the most.
-        """
-        
-        return self._maxweight
-    
-    def max_wol(self):
-        """Returns the maximum "weight divided by length" value for the term
-        across all documents.
-        """
-        
-        return self._maxwol
-    
-    def min_id(self):
-        """Returns the lowest document ID this term appears in.
-        """
-        
-        return self._minid
-    
-    def max_id(self):
-        """Returns the highest document ID this term appears in.
-        """
-        
-        return self._maxid
-
-
-# Reader base class
-
-class IndexReader(ClosableMixin):
-    """Do not instantiate this object directly. Instead use Index.reader().
-    """
-
-    def is_atomic(self):
-        return True
-
-    def __contains__(self, term):
-        """Returns True if the given term tuple (fieldname, text) is
-        in this reader.
-        """
-        raise NotImplementedError
-
-    def close(self):
-        """Closes the open files associated with this reader.
-        """
-        
-        pass
-
-    def generation(self):
-        """Returns the generation of the index being read, or -1 if the backend
-        is not versioned.
-        """
-        
-        return -1
-
-    def all_terms(self):
-        """Yields (fieldname, text) tuples for every term in the index.
-        """
-
-        raise NotImplementedError
-
-    def terms_from(self, fieldname, prefix):
-        """Yields (fieldname, text) tuples for every term in the index starting
-        at the given prefix.
-        """
-        
-        # The default implementation just scans the whole list of terms
-        for fname, text in self.all_terms():
-            if fname < fieldname or text < prefix:
-                continue
-            yield (fname, text)
-
-    def term_info(self, fieldname, text):
-        """Returns a :class:`TermInfo` object allowing access to various
-        statistics about the given term.
-        """
-        
-        raise NotImplementedError
-
-    def expand_prefix(self, fieldname, prefix):
-        """Yields terms in the given field that start with the given prefix.
-        """
-
-        for fn, text in self.terms_from(fieldname, prefix):
-            if fn != fieldname or not text.startswith(prefix):
-                return
-            yield text
-
-    def lexicon(self, fieldname):
-        """Yields all terms in the given field.
-        """
-
-        for fn, text in self.terms_from(fieldname, ''):
-            if fn != fieldname:
-                return
-            yield text
-
-    def __iter__(self):
-        """Yields ((fieldname, text), terminfo) tuples for each term in the
-        reader, in lexical order.
-        """
-        
-        term_info = self.term_info
-        for term in self.all_terms():
-            yield (term, term_info(*term))
-
-    def iter_from(self, fieldname, text):
-        """Yields ((fieldname, text), terminfo) tuples for all terms in the
-        reader, starting at the given term.
-        """
-        
-        term_info = self.term_info
-        for term in self.terms_from(fieldname, text):
-            yield (term, term_info(*term))
-
-    def iter_field(self, fieldname, prefix=''):
-        """Yields (text, terminfo) tuples for all terms in the given field.
-        """
-
-        for (fn, text), terminfo in self.iter_from(fieldname, prefix):
-            if fn != fieldname:
-                return
-            yield text, terminfo
-
-    def iter_prefix(self, fieldname, prefix):
-        """Yields (text, terminfo) tuples for all terms in the given field with
-        a certain prefix.
-        """
-
-        for text, terminfo in self.iter_field(fieldname, prefix):
-            if not text.startswith(prefix):
-                return
-            yield (text, terminfo)
-
-    def has_deletions(self):
-        """Returns True if the underlying index/segment has deleted
-        documents.
-        """
-        raise NotImplementedError
-
-    def all_doc_ids(self):
-        """Returns an iterator of all (undeleted) document IDs in the reader.
-        """
-        
-        # This default implementation works for backends like filedb that use
-        # a continuous 0-N range of numbers to address documents, but will need
-        # to be overridden if a backend, e.g., looks up documents using
-        # persistent ID strings.
-        
-        is_deleted = self.is_deleted
-        return (docnum for docnum in xrange(self.doc_count_all())
-                if not is_deleted(docnum))
-        
-    def is_deleted(self, docnum):
-        """Returns True if the given document number is marked deleted.
-        """
-        raise NotImplementedError
-
-    def stored_fields(self, docnum):
-        """Returns the stored fields for the given document number.
-        
-        :param numerickeys: use field numbers as the dictionary keys instead of
-            field names.
-        """
-        raise NotImplementedError
-
-    def all_stored_fields(self):
-        """Yields the stored fields for all documents.
-        """
-        
-        for docnum in xrange(self.doc_count_all()):
-            if not self.is_deleted(docnum):
-                yield self.stored_fields(docnum)
-
-    def doc_count_all(self):
-        """Returns the total number of documents, DELETED OR UNDELETED,
-        in this reader.
-        """
-        raise NotImplementedError
-
-    def doc_count(self):
-        """Returns the total number of UNDELETED documents in this reader.
-        """
-        raise NotImplementedError
-
-    def frequency(self, fieldname, text):
-        """Returns the total number of instances of the given term in the
-        collection.
-        """
-        raise NotImplementedError
-
-    def doc_frequency(self, fieldname, text):
-        """Returns how many documents the given term appears in.
-        """
-        raise NotImplementedError
-
-    def field_length(self, fieldname):
-        """Returns the total number of terms in the given field. This is used
-        by some scoring algorithms.
-        """
-        raise NotImplementedError
-
-    def min_field_length(self, fieldname):
-        """Returns the minimum length of the field across all documents. This
-        is used by some scoring algorithms.
-        """
-        raise NotImplementedError
-    
-    def max_field_length(self, fieldname):
-        """Returns the minimum length of the field across all documents. This
-        is used by some scoring algorithms.
-        """
-        raise NotImplementedError
-
-    def doc_field_length(self, docnum, fieldname, default=0):
-        """Returns the number of terms in the given field in the given
-        document. This is used by some scoring algorithms.
-        """
-        raise NotImplementedError
-
-    def first_id(self, fieldname, text):
-        """Returns the first ID in the posting list for the given term. This
-        may be optimized in certain backends.
-        """
-        
-        p = self.postings(fieldname, text)
-        if p.is_active():
-            return p.id()
-        raise TermNotFound((fieldname, text))
-
-    def postings(self, fieldname, text, scorer=None):
-        """Returns a :class:`~whoosh.matching.Matcher` for the postings of the
-        given term.
-        
-        >>> pr = reader.postings("content", "render")
-        >>> pr.skip_to(10)
-        >>> pr.id
-        12
-        
-        :param fieldname: the field name or field number of the term.
-        :param text: the text of the term.
-        :rtype: :class:`whoosh.matching.Matcher`
-        """
-
-        raise NotImplementedError
-
-    def has_vector(self, docnum, fieldname):
-        """Returns True if the given document has a term vector for the given
-        field.
-        """
-        raise NotImplementedError
-
-    def vector(self, docnum, fieldname):
-        """Returns a :class:`~whoosh.matching.Matcher` object for the
-        given term vector.
-        
-        >>> docnum = searcher.document_number(path=u'/a/b/c')
-        >>> v = searcher.vector(docnum, "content")
-        >>> v.all_as("frequency")
-        [(u"apple", 3), (u"bear", 2), (u"cab", 2)]
-        
-        :param docnum: the document number of the document for which you want
-            the term vector.
-        :param fieldname: the field name or field number of the field for which
-            you want the term vector.
-        :rtype: :class:`whoosh.matching.Matcher`
-        """
-        raise NotImplementedError
-
-    def vector_as(self, astype, docnum, fieldname):
-        """Returns an iterator of (termtext, value) pairs for the terms in the
-        given term vector. This is a convenient shortcut to calling vector()
-        and using the Matcher object when all you want are the terms and/or
-        values.
-        
-        >>> docnum = searcher.document_number(path=u'/a/b/c')
-        >>> searcher.vector_as("frequency", docnum, "content")
-        [(u"apple", 3), (u"bear", 2), (u"cab", 2)]
-        
-        :param docnum: the document number of the document for which you want
-            the term vector.
-        :param fieldname: the field name or field number of the field for which
-            you want the term vector.
-        :param astype: a string containing the name of the format you want the
-            term vector's data in, for example "weights".
-        """
-
-        vec = self.vector(docnum, fieldname)
-        if astype == "weight":
-            while vec.is_active():
-                yield (vec.id(), vec.weight())
-                vec.next()
-        else:
-            format = self.schema[fieldname].format
-            decoder = format.decoder(astype)
-            while vec.is_active():
-                yield (vec.id(), decoder(vec.value()))
-                vec.next()
-
-    def has_word_graph(self, fieldname):
-        """Returns True if the given field has a "word graph" associated with
-        it, allowing suggestions for correcting mis-typed words and fast fuzzy
-        term searching.
-        """
-        
-        return False
-    
-    def word_graph(self, fieldname):
-        """Returns the root :class:`whoosh.support.dawg.BaseNode` for the given
-        field, if the field has a stored word graph (otherwise raises an
-        exception). You can check whether a field has a word graph using
-        :meth:`IndexReader.has_word_graph`.
-        """
-        
-        raise NotImplementedError
-    
-    def corrector(self, fieldname):
-        """Returns a :class:`whoosh.spelling.Corrector` object that suggests
-        corrections based on the terms in the given field.
-        """
-        
-        from whoosh.spelling import ReaderCorrector
-        return ReaderCorrector(self, fieldname)
-    
-    def terms_within(self, fieldname, text, maxdist, prefix=0, seen=None):
-        """Returns a generator of words in the given field within ``maxdist``
-        Damerau-Levenshtein edit distance of the given text.
-        
-        :param maxdist: the maximum edit distance.
-        :param prefix: require suggestions to share a prefix of this length
-            with the given word. This is often justifiable since most
-            misspellings do not involve the first letter of the word.
-            Using a prefix dramatically decreases the time it takes to generate
-            the list of words.
-        :param seen: an optional set object. Words that appear in the set will
-            not be yielded.
-        """
-        
-        if self.has_word_graph(fieldname):
-            node = self.word_graph(fieldname)
-            for word in within(node, text, maxdist, prefix=prefix, seen=seen):
-                yield word
-        else:
-            if seen is None:
-                seen = set()
-            for word in self.expand_prefix(fieldname, text[:prefix]):
-                if word in seen:
-                    continue
-                if word == text or distance(word, text, limit=maxdist) <= maxdist:
-                    yield word
-                    seen.add(word)
-    
-    def most_frequent_terms(self, fieldname, number=5, prefix=''):
-        """Returns the top 'number' most frequent terms in the given field as a
-        list of (frequency, text) tuples.
-        """
-
-        return nlargest(number, ((terminfo.weight(), text)
-                                 for text, terminfo
-                                 in self.iter_prefix(fieldname, prefix)))
-
-    def most_distinctive_terms(self, fieldname, number=5, prefix=None):
-        """Returns the top 'number' terms with the highest `tf*idf` scores as
-        a list of (score, text) tuples.
-        """
-
-        return nlargest(number, ((terminfo.weight() * (1.0 / terminfo.doc_frequency()), text)
-                                 for text, terminfo
-                                 in self.iter_prefix(fieldname, prefix)))
-    
-    def leaf_readers(self):
-        """Returns a list of (IndexReader, docbase) pairs for the child readers
-        of this reader if it is a composite reader. If this is not a composite
-        reader, it returns `[(self, 0)]`.
-        """
-        
-<<<<<<< HEAD
-        return None
-=======
-        return [(self, 0)]
->>>>>>> 22aad337
-    
-    #
-    
-    def supports_caches(self):
-        """Returns True if this reader supports the field cache protocol.
-        """
-        
-        return False
-    
-    def sort_docs_by(self, fieldname, docnums, reverse=False):
-        """Returns a version of `docnums` sorted by the value of a field or
-        a set of fields in each document.
-        
-        :param fieldname: either the name of a field, or a tuple of field names
-            to specify a multi-level sort.
-        :param docnums: a sequence of document numbers to sort.
-        :param reverse: if True, reverses the sort direction.
-        """
-        
-        raise NotImplementedError
-    
-    def key_docs_by(self, fieldname, docnums, limit, reverse=False, offset=0):
-        """Returns a sequence of `(sorting_key, docnum)` pairs for the
-        document numbers in `docnum`.
-        
-        If `limit` is `None`, this method associates every document number with
-        a sorting key but does not sort them. If `limit` is not `None`, this
-        method returns a sorted list of at most `limit` pairs.
-        
-        This method is useful for sorting and faceting documents in different
-        readers, by associating the sort key with the document number.
-        
-        :param fieldname: either the name of a field, or a tuple of field names
-            to specify a multi-level sort.
-        :param docnums: a sequence of document numbers to key.
-        :param limit: if not `None`, only keys the first/last N documents.
-        :param reverse: if True, reverses the sort direction (when limit is not
-            `None`).
-        :param offset: a number to add to the docnums returned.
-        """
-        
-        raise NotImplementedError
-    
-    def group_docs_by(self, fieldname, docnums, groups, counts=False, offset=0):
-        """Returns a dictionary mapping field values to items with that value
-        in the given field(s).
-        
-        :param fieldname: either the name of a field, or a tuple of field names
-            to specify a multi-level sort.
-        :param docnums: a sequence of document numbers to group.
-        :param counts: if True, return a dictionary of doc counts, instead of
-            a dictionary of lists of docnums.
-        :param offset: a number to add to the docnums returned.
-        """
-        
-        gen = self.key_docs_by(fieldname, docnums, None, offset=offset)
-        
-        if counts:
-            for key, docnum in gen:
-                if key not in groups:
-                    groups[key] = 0
-                groups[key] += 1
-        else:
-            for key, docnum in gen:
-                if key not in groups:
-                    groups[key] = []
-                groups[key].append(docnum)
-                
-    def define_facets(self, name, doclists, save=False):
-        """Tells the reader to remember a set of facets under the given name.
-        
-        :param name: the name to use for the set of facets.
-        :param doclists: a dictionary mapping facet names to lists of document
-            IDs.
-        :param save: whether to save caches (if any) to some form of permanent
-            storage (i.e. disk) if possible. This keyword may be used or
-            ignored in the backend.
-        """
-        
-        raise NotImplementedError
-    
-    def set_caching_policy(self, *args, **kwargs):
-        """Sets the field caching policy for this reader.
-        """
-        
-        pass
-        
-
-# Fake IndexReader class for empty indexes
-
-class EmptyReader(IndexReader):
-    def __init__(self, schema):
-        self.schema = schema
-
-    def __contains__(self, term):
-        return False
-    
-    def __iter__(self):
-        return iter([])
-    
-    def iter_from(self, fieldname, text):
-        return iter([])
-    
-    def iter_field(self, fieldname):
-        return iter([])
-    
-    def iter_prefix(self, fieldname):
-        return iter([])
-    
-    def lexicon(self, fieldname):
-        return iter([])
-    
-    def has_deletions(self):
-        return False
-    
-    def is_deleted(self, docnum):
-        return False
-    
-    def stored_fields(self, docnum):
-        raise KeyError("No document number %s" % docnum)
-    
-    def all_stored_fields(self):
-        return iter([])
-    
-    def doc_count_all(self):
-        return 0
-    
-    def doc_count(self):
-        return 0
-    
-    def frequency(self, fieldname, text):
-        return 0
-    
-    def doc_frequency(self, fieldname, text):
-        return 0
-    
-    def field_length(self, fieldname):
-        return 0
-
-    def min_field_length(self, fieldname):
-        return 0
-    
-    def max_field_length(self, fieldname):
-        return 0
-
-    def doc_field_length(self, docnum, fieldname, default=0):
-        return default
-
-    def postings(self, fieldname, text, scorer=None):
-        raise TermNotFound("%s:%r" % (fieldname, text))
-
-    def has_vector(self, docnum, fieldname):
-        return False
-
-    def vector(self, docnum, fieldname):
-        raise KeyError("No document number %s" % docnum)
-
-    def most_frequent_terms(self, fieldname, number=5, prefix=''):
-        return iter([])
-
-    def most_distinctive_terms(self, fieldname, number=5, prefix=None):
-        return iter([])
-    
-
-# Multisegment reader class
-
-class MultiReader(IndexReader):
-    """Do not instantiate this object directly. Instead use Index.reader().
-    """
-
-    def is_atomic(self):
-        return False
-
-    def __init__(self, readers, generation=-1):
-        self.readers = readers
-        self._gen = generation
-        self.schema = None
-        if readers:
-            self.schema = readers[0].schema
-        
-        self.doc_offsets = []
-        self.base = 0
-        for r in self.readers:
-            self.doc_offsets.append(self.base)
-            self.base += r.doc_count_all()
-        
-        self.is_closed = False
-
-    def __contains__(self, term):
-        return any(r.__contains__(term) for r in self.readers)
-
-    def _document_segment(self, docnum):
-        return max(0, bisect_right(self.doc_offsets, docnum) - 1)
-
-    def _segment_and_docnum(self, docnum):
-        segmentnum = self._document_segment(docnum)
-        offset = self.doc_offsets[segmentnum]
-        return segmentnum, docnum - offset
-
-    def add_reader(self, reader):
-        self.readers.append(reader)
-        self.doc_offsets.append(self.base)
-        self.base += reader.doc_count_all()
-
-    def close(self):
-        for d in self.readers:
-            d.close()
-        self.is_closed = True
-
-    def generation(self):
-        return self._gen
-
-    def _merge_terms(self, iterlist):
-        # Merge-sorts terms coming from a list of term iterators.
-
-        # Create a map so we can look up each iterator by its id() value
-        itermap = {}
-        for it in iterlist:
-            itermap[id(it)] = it
-
-        # Fill in the list with the head term from each iterator.
-        current = []
-        for it in iterlist:
-            term = next(it)
-            current.append((term, id(it)))
-        heapify(current)
-
-        # Number of active iterators
-        active = len(current)
-        while active:
-            # Peek at the first term in the sorted list
-            term = current[0][0]
-
-            # Re-iterate on all items in the list that have that term
-            while active and current[0][0] == term:
-                it = itermap[current[0][1]]
-                try:
-                    nextterm = next(it)
-                    heapreplace(current, (nextterm, id(it)))
-                except StopIteration:
-                    heappop(current)
-                    active -= 1
-
-            # Yield the term
-            yield term
-
-    def all_terms(self):
-        return self._merge_terms([r.all_terms() for r in self.readers])
-    
-    def terms_from(self, fieldname, prefix):
-        return self._merge_terms([r.terms_from(fieldname, prefix)
-                                  for r in self.readers])
-
-    def term_info(self, fieldname, text):
-        term = (fieldname, text)
-        
-        # Get the term infos for the sub-readers containing the term
-        tis = [(r.term_info(fieldname, text), offset) for r, offset
-               in zip_(self.readers, self.doc_offsets) if term in r]
-        
-        # If only one reader had the term, return its terminfo with the offset
-        # added
-        if not tis:
-            raise TermNotFound(term)
-        elif len(tis) == 0:
-            ti, offset = tis[0]
-            ti._minid += offset
-            ti._maxid += offset
-            return ti
-        
-        # Combine the various statistics
-        w = sum(ti.weight() for ti, _ in tis)
-        df = sum(ti.doc_frequency() for ti, _ in tis)
-        ml = min(ti.min_length() for ti, _ in tis)
-        xl = max(ti.max_length() for ti, _ in tis)
-        xw = max(ti.max_weight() for ti, _ in tis)
-        xwol = max(ti.max_wol() for ti, _ in tis)
-        
-        # For min and max ID, we need to add the doc offsets
-        mid = min(ti.min_id() + offset for ti, offset in tis)
-        xid = max(ti.max_id() + offset for ti, offset in tis)
-        
-        return TermInfo(w, df, ml, xl, xw, xwol, mid, xid)
-
-    def has_deletions(self):
-        return any(r.has_deletions() for r in self.readers)
-
-    def is_deleted(self, docnum):
-        segmentnum, segmentdoc = self._segment_and_docnum(docnum)
-        return self.readers[segmentnum].is_deleted(segmentdoc)
-
-    def stored_fields(self, docnum):
-        segmentnum, segmentdoc = self._segment_and_docnum(docnum)
-        return self.readers[segmentnum].stored_fields(segmentdoc)
-
-    def all_stored_fields(self):
-        for reader in self.readers:
-            for result in reader.all_stored_fields():
-                yield result
-
-    def doc_count_all(self):
-        return sum(dr.doc_count_all() for dr in self.readers)
-
-    def doc_count(self):
-        return sum(dr.doc_count() for dr in self.readers)
-
-    def field_length(self, fieldname):
-        return sum(dr.field_length(fieldname) for dr in self.readers)
-
-    def min_field_length(self, fieldname):
-        return min(r.min_field_length(fieldname) for r in self.readers)
-    
-    def max_field_length(self, fieldname):
-        return max(r.max_field_length(fieldname) for r in self.readers)
-
-    def doc_field_length(self, docnum, fieldname, default=0):
-        segmentnum, segmentdoc = self._segment_and_docnum(docnum)
-        reader = self.readers[segmentnum]
-        return reader.doc_field_length(segmentdoc, fieldname, default=default)
-    
-    # max_field_length
-
-    def first_id(self, fieldname, text):
-        for i, r in enumerate(self.readers):
-            try:
-                id = r.first_id(fieldname, text)
-            except (KeyError, TermNotFound):
-                pass
-            else:
-                if id is None:
-                    raise TermNotFound((fieldname, text))
-                else:
-                    return self.doc_offsets[i] + id
-        
-        raise TermNotFound((fieldname, text))
-
-    def postings(self, fieldname, text, scorer=None):
-        postreaders = []
-        docoffsets = []
-        term = (fieldname, text)
-        
-        for i, r in enumerate(self.readers):
-            if term in r:
-                offset = self.doc_offsets[i]
-                
-                # Get a posting reader for the term and add it to the list
-                pr = r.postings(fieldname, text, scorer=scorer)
-                postreaders.append(pr)
-                docoffsets.append(offset)
-        
-        if not postreaders:
-            raise TermNotFound(fieldname, text)
-        else:
-            return MultiMatcher(postreaders, docoffsets)
-
-    def has_vector(self, docnum, fieldname):
-        segmentnum, segmentdoc = self._segment_and_docnum(docnum)
-        return self.readers[segmentnum].has_vector(segmentdoc, fieldname)
-
-    def vector(self, docnum, fieldname):
-        segmentnum, segmentdoc = self._segment_and_docnum(docnum)
-        return self.readers[segmentnum].vector(segmentdoc, fieldname)
-
-    def vector_as(self, astype, docnum, fieldname):
-        segmentnum, segmentdoc = self._segment_and_docnum(docnum)
-        return self.readers[segmentnum].vector_as(astype, segmentdoc, fieldname)
-
-    def has_word_graph(self, fieldname):
-        return any(r.has_word_graph(fieldname) for r in self.readers)
-    
-    def word_graph(self, fieldname):
-        from whoosh.support.dawg import NullNode, UnionNode
-        from whoosh.util import make_binary_tree
-        
-        graphs = [r.word_graph(fieldname) for r in self.readers
-                  if r.has_word_graph(fieldname)]
-        if not graphs:
-            return NullNode()
-        if len(graphs) == 1:
-            return graphs[0]
-        return make_binary_tree(UnionNode, graphs)
-
-    def format(self, fieldname):
-        for r in self.readers:
-            fmt = r.format(fieldname)
-            if fmt is not None:
-                return fmt
-
-    def vector_format(self, fieldname):
-        for r in self.readers:
-            vfmt = r.vector_format(fieldname)
-            if vfmt is not None:
-                return vfmt
-
-    def frequency(self, fieldname, text):
-        return sum(r.frequency(fieldname, text) for r in self.readers)
-
-    def doc_frequency(self, fieldname, text):
-        return sum(r.doc_frequency(fieldname, text) for r in self.readers)
-
-    # most_frequent_terms
-    # most_distinctive_terms
-    
-    def leaf_readers(self):
-        return zip_(self.readers, self.doc_offsets)
-
-    def set_caching_policy(self, *args, **kwargs):
-        for r in self.readers:
-            r.set_caching_policy(*args, **kwargs)
-            
-    
-
-    
-    
-
-
-
-
-
-
-
-
-
-
-
+# Copyright 2007 Matt Chaput. All rights reserved.
+#
+# Redistribution and use in source and binary forms, with or without
+# modification, are permitted provided that the following conditions are met:
+#
+#    1. Redistributions of source code must retain the above copyright notice,
+#       this list of conditions and the following disclaimer.
+#
+#    2. Redistributions in binary form must reproduce the above copyright
+#       notice, this list of conditions and the following disclaimer in the
+#       documentation and/or other materials provided with the distribution.
+#
+# THIS SOFTWARE IS PROVIDED BY MATT CHAPUT ``AS IS'' AND ANY EXPRESS OR
+# IMPLIED WARRANTIES, INCLUDING, BUT NOT LIMITED TO, THE IMPLIED WARRANTIES OF
+# MERCHANTABILITY AND FITNESS FOR A PARTICULAR PURPOSE ARE DISCLAIMED. IN NO
+# EVENT SHALL MATT CHAPUT OR CONTRIBUTORS BE LIABLE FOR ANY DIRECT, INDIRECT,
+# INCIDENTAL, SPECIAL, EXEMPLARY, OR CONSEQUENTIAL DAMAGES (INCLUDING, BUT NOT
+# LIMITED TO, PROCUREMENT OF SUBSTITUTE GOODS OR SERVICES; LOSS OF USE, DATA,
+# OR PROFITS; OR BUSINESS INTERRUPTION) HOWEVER CAUSED AND ON ANY THEORY OF
+# LIABILITY, WHETHER IN CONTRACT, STRICT LIABILITY, OR TORT (INCLUDING
+# NEGLIGENCE OR OTHERWISE) ARISING IN ANY WAY OUT OF THE USE OF THIS SOFTWARE,
+# EVEN IF ADVISED OF THE POSSIBILITY OF SUCH DAMAGE.
+#
+# The views and conclusions contained in the software and documentation are
+# those of the authors and should not be interpreted as representing official
+# policies, either expressed or implied, of Matt Chaput.
+
+"""This module contains classes that allow reading from an index.
+"""
+
+from bisect import bisect_right
+from heapq import heapify, heapreplace, heappop, nlargest
+
+from whoosh.compat import text_type, xrange, zip_, next
+from whoosh.support.dawg import within
+from whoosh.support.levenshtein import distance
+from whoosh.util import ClosableMixin
+from whoosh.matching import MultiMatcher
+
+
+# Exceptions
+
+class TermNotFound(Exception):
+    pass
+
+
+# Term Info base class
+
+class TermInfo(object):
+    """Represents a set of statistics about a term. This object is returned by
+    :meth:`IndexReader.term_info`. These statistics may be useful for
+    optimizations and scoring algorithms.
+    """
+    
+    def __init__(self, weight=0, df=0, minlength=0,
+                 maxlength=0, maxweight=0, maxwol=0, minid=0, maxid=0):
+        self._weight = weight
+        self._df = df
+        self._minlength = minlength
+        self._maxlength = maxlength
+        self._maxweight = maxweight
+        self._maxwol = maxwol
+        self._minid = minid
+        self._maxid = maxid
+    
+    def weight(self):
+        """Returns the total frequency of the term across all documents.
+        """
+        
+        return self._weight
+
+    def doc_frequency(self):
+        """Returns the number of documents the term appears in.
+        """
+        
+        return self._df
+    
+    def min_length(self):
+        """Returns the length of the shortest field value the term appears
+        in.
+        """
+        
+        return self._minlength
+    
+    def max_length(self):
+        """Returns the length of the longest field value the term appears
+        in.
+        """
+        
+        return self._maxlength
+    
+    def max_weight(self):
+        """Returns the number of times the term appears in the document in
+        which it appears the most.
+        """
+        
+        return self._maxweight
+    
+    def max_wol(self):
+        """Returns the maximum "weight divided by length" value for the term
+        across all documents.
+        """
+        
+        return self._maxwol
+    
+    def min_id(self):
+        """Returns the lowest document ID this term appears in.
+        """
+        
+        return self._minid
+    
+    def max_id(self):
+        """Returns the highest document ID this term appears in.
+        """
+        
+        return self._maxid
+
+
+# Reader base class
+
+class IndexReader(ClosableMixin):
+    """Do not instantiate this object directly. Instead use Index.reader().
+    """
+
+    def is_atomic(self):
+        return True
+
+    def __contains__(self, term):
+        """Returns True if the given term tuple (fieldname, text) is
+        in this reader.
+        """
+        raise NotImplementedError
+
+    def close(self):
+        """Closes the open files associated with this reader.
+        """
+        
+        pass
+
+    def generation(self):
+        """Returns the generation of the index being read, or -1 if the backend
+        is not versioned.
+        """
+        
+        return -1
+
+    def all_terms(self):
+        """Yields (fieldname, text) tuples for every term in the index.
+        """
+
+        raise NotImplementedError
+
+    def terms_from(self, fieldname, prefix):
+        """Yields (fieldname, text) tuples for every term in the index starting
+        at the given prefix.
+        """
+        
+        # The default implementation just scans the whole list of terms
+        for fname, text in self.all_terms():
+            if fname < fieldname or text < prefix:
+                continue
+            yield (fname, text)
+
+    def term_info(self, fieldname, text):
+        """Returns a :class:`TermInfo` object allowing access to various
+        statistics about the given term.
+        """
+        raise NotImplementedError
+
+    def expand_prefix(self, fieldname, prefix):
+        """Yields terms in the given field that start with the given prefix.
+        """
+
+        for fn, text in self.terms_from(fieldname, prefix):
+            if fn != fieldname or not text.startswith(prefix):
+                return
+            yield text
+
+    def lexicon(self, fieldname):
+        """Yields all terms in the given field.
+        """
+
+        for fn, text in self.terms_from(fieldname, ''):
+            if fn != fieldname:
+                return
+            yield text
+
+    def __iter__(self):
+        """Yields ((fieldname, text), terminfo) tuples for each term in the
+        reader, in lexical order.
+        """
+        
+        term_info = self.term_info
+        for term in self.all_terms():
+            yield (term, term_info(*term))
+
+    def iter_from(self, fieldname, text):
+        """Yields ((fieldname, text), terminfo) tuples for all terms in the
+        reader, starting at the given term.
+        """
+
+        term_info = self.term_info
+        for term in self.terms_from(fieldname, text):
+            yield (term, term_info(*term))
+
+    def iter_field(self, fieldname, prefix=''):
+        """Yields (text, terminfo) tuples for all terms in the given field.
+        """
+
+        for (fn, text), terminfo in self.iter_from(fieldname, prefix):
+            if fn != fieldname:
+                return
+            yield text, terminfo
+
+    def iter_prefix(self, fieldname, prefix):
+        """Yields (text, terminfo) tuples for all terms in the given field with
+        a certain prefix.
+        """
+
+        for text, terminfo in self.iter_field(fieldname, prefix):
+            if not text.startswith(prefix):
+                return
+            yield (text, terminfo)
+
+    def has_deletions(self):
+        """Returns True if the underlying index/segment has deleted
+        documents.
+        """
+        raise NotImplementedError
+
+    def all_doc_ids(self):
+        """Returns an iterator of all (undeleted) document IDs in the reader.
+        """
+        
+        # This default implementation works for backends like filedb that use
+        # a continuous 0-N range of numbers to address documents, but will need
+        # to be overridden if a backend, e.g., looks up documents using
+        # persistent ID strings.
+        
+        is_deleted = self.is_deleted
+        return (docnum for docnum in xrange(self.doc_count_all())
+                if not is_deleted(docnum))
+        
+    def is_deleted(self, docnum):
+        """Returns True if the given document number is marked deleted.
+        """
+        raise NotImplementedError
+
+    def stored_fields(self, docnum):
+        """Returns the stored fields for the given document number.
+        
+        :param numerickeys: use field numbers as the dictionary keys instead of
+            field names.
+        """
+        raise NotImplementedError
+
+    def all_stored_fields(self):
+        """Yields the stored fields for all documents.
+        """
+        
+        for docnum in xrange(self.doc_count_all()):
+            if not self.is_deleted(docnum):
+                yield self.stored_fields(docnum)
+
+    def doc_count_all(self):
+        """Returns the total number of documents, DELETED OR UNDELETED,
+        in this reader.
+        """
+        raise NotImplementedError
+
+    def doc_count(self):
+        """Returns the total number of UNDELETED documents in this reader.
+        """
+        raise NotImplementedError
+
+    def frequency(self, fieldname, text):
+        """Returns the total number of instances of the given term in the
+        collection.
+        """
+        raise NotImplementedError
+
+    def doc_frequency(self, fieldname, text):
+        """Returns how many documents the given term appears in.
+        """
+        raise NotImplementedError
+
+    def field_length(self, fieldname):
+        """Returns the total number of terms in the given field. This is used
+        by some scoring algorithms.
+        """
+        raise NotImplementedError
+
+    def min_field_length(self, fieldname):
+        """Returns the minimum length of the field across all documents. This
+        is used by some scoring algorithms.
+        """
+        raise NotImplementedError
+
+    def max_field_length(self, fieldname):
+        """Returns the minimum length of the field across all documents. This
+        is used by some scoring algorithms.
+        """
+        raise NotImplementedError
+        
+    def doc_field_length(self, docnum, fieldname, default=0):
+        """Returns the number of terms in the given field in the given
+        document. This is used by some scoring algorithms.
+        """
+        raise NotImplementedError
+
+    def first_id(self, fieldname, text):
+        """Returns the first ID in the posting list for the given term. This
+        may be optimized in certain backends.
+        """
+        
+        p = self.postings(fieldname, text)
+        if p.is_active():
+            return p.id()
+        raise TermNotFound((fieldname, text))
+
+    def postings(self, fieldname, text, scorer=None):
+        """Returns a :class:`~whoosh.matching.Matcher` for the postings of the
+        given term.
+        
+        >>> pr = reader.postings("content", "render")
+        >>> pr.skip_to(10)
+        >>> pr.id
+        12
+        
+        :param fieldname: the field name or field number of the term.
+        :param text: the text of the term.
+        :rtype: :class:`whoosh.matching.Matcher`
+        """
+
+        raise NotImplementedError
+
+    def has_vector(self, docnum, fieldname):
+        """Returns True if the given document has a term vector for the given
+        field.
+        """
+        raise NotImplementedError
+
+    def vector(self, docnum, fieldname):
+        """Returns a :class:`~whoosh.matching.Matcher` object for the
+        given term vector.
+        
+        >>> docnum = searcher.document_number(path=u'/a/b/c')
+        >>> v = searcher.vector(docnum, "content")
+        >>> v.all_as("frequency")
+        [(u"apple", 3), (u"bear", 2), (u"cab", 2)]
+        
+        :param docnum: the document number of the document for which you want
+            the term vector.
+        :param fieldname: the field name or field number of the field for which
+            you want the term vector.
+        :rtype: :class:`whoosh.matching.Matcher`
+        """
+        raise NotImplementedError
+
+    def vector_as(self, astype, docnum, fieldname):
+        """Returns an iterator of (termtext, value) pairs for the terms in the
+        given term vector. This is a convenient shortcut to calling vector()
+        and using the Matcher object when all you want are the terms and/or
+        values.
+        
+        >>> docnum = searcher.document_number(path=u'/a/b/c')
+        >>> searcher.vector_as("frequency", docnum, "content")
+        [(u"apple", 3), (u"bear", 2), (u"cab", 2)]
+        
+        :param docnum: the document number of the document for which you want
+            the term vector.
+        :param fieldname: the field name or field number of the field for which
+            you want the term vector.
+        :param astype: a string containing the name of the format you want the
+            term vector's data in, for example "weights".
+        """
+
+        vec = self.vector(docnum, fieldname)
+        if astype == "weight":
+            while vec.is_active():
+                yield (vec.id(), vec.weight())
+                vec.next()
+        else:
+            format = self.schema[fieldname].format
+            decoder = format.decoder(astype)
+            while vec.is_active():
+                yield (vec.id(), decoder(vec.value()))
+                vec.next()
+
+    def has_word_graph(self, fieldname):
+        """Returns True if the given field has a "word graph" associated with
+        it, allowing suggestions for correcting mis-typed words and fast fuzzy
+        term searching.
+        """
+        
+        return False
+    
+    def word_graph(self, fieldname):
+        """Returns the root :class:`whoosh.support.dawg.BaseNode` for the given
+        field, if the field has a stored word graph (otherwise raises an
+        exception). You can check whether a field has a word graph using
+        :meth:`IndexReader.has_word_graph`.
+        """
+        
+        raise NotImplementedError
+    
+    def corrector(self, fieldname):
+        """Returns a :class:`whoosh.spelling.Corrector` object that suggests
+        corrections based on the terms in the given field.
+        """
+        
+        from whoosh.spelling import ReaderCorrector
+        return ReaderCorrector(self, fieldname)
+    
+    def terms_within(self, fieldname, text, maxdist, prefix=0, seen=None):
+        """Returns a generator of words in the given field within ``maxdist``
+        Damerau-Levenshtein edit distance of the given text.
+        
+        :param maxdist: the maximum edit distance.
+        :param prefix: require suggestions to share a prefix of this length
+            with the given word. This is often justifiable since most
+            misspellings do not involve the first letter of the word.
+            Using a prefix dramatically decreases the time it takes to generate
+            the list of words.
+        :param seen: an optional set object. Words that appear in the set will
+            not be yielded.
+        """
+        
+        if self.has_word_graph(fieldname):
+            node = self.word_graph(fieldname)
+            for word in within(node, text, maxdist, prefix=prefix, seen=seen):
+                yield word
+        else:
+            if seen is None:
+                seen = set()
+            for word in self.expand_prefix(fieldname, text[:prefix]):
+                if word in seen:
+                    continue
+                if word == text or distance(word, text, limit=maxdist) <= maxdist:
+                    yield word
+                    seen.add(word)
+    
+    def most_frequent_terms(self, fieldname, number=5, prefix=''):
+        """Returns the top 'number' most frequent terms in the given field as a
+        list of (frequency, text) tuples.
+        """
+
+        return nlargest(number, ((terminfo.weight(), text)
+                                 for text, terminfo
+                                 in self.iter_prefix(fieldname, prefix)))
+
+    def most_distinctive_terms(self, fieldname, number=5, prefix=None):
+        """Returns the top 'number' terms with the highest `tf*idf` scores as
+        a list of (score, text) tuples.
+        """
+
+        return nlargest(number, ((terminfo.weight() * (1.0 / terminfo.doc_frequency()), text)
+                                 for text, terminfo
+                                 in self.iter_prefix(fieldname, prefix)))
+    
+    def leaf_readers(self):
+        """Returns a list of (IndexReader, docbase) pairs for the child readers
+        of this reader if it is a composite reader. If this is not a composite
+        reader, it returns `[(self, 0)]`.
+        """
+        
+        return [(self, 0)]
+    
+    #
+    
+    def supports_caches(self):
+        """Returns True if this reader supports the field cache protocol.
+        """
+        
+        return False
+    
+    def sort_docs_by(self, fieldname, docnums, reverse=False):
+        """Returns a version of `docnums` sorted by the value of a field or
+        a set of fields in each document.
+        
+        :param fieldname: either the name of a field, or a tuple of field names
+            to specify a multi-level sort.
+        :param docnums: a sequence of document numbers to sort.
+        :param reverse: if True, reverses the sort direction.
+        """
+        
+        raise NotImplementedError
+    
+    def key_docs_by(self, fieldname, docnums, limit, reverse=False, offset=0):
+        """Returns a sequence of `(sorting_key, docnum)` pairs for the
+        document numbers in `docnum`.
+        
+        If `limit` is `None`, this method associates every document number with
+        a sorting key but does not sort them. If `limit` is not `None`, this
+        method returns a sorted list of at most `limit` pairs.
+        
+        This method is useful for sorting and faceting documents in different
+        readers, by associating the sort key with the document number.
+        
+        :param fieldname: either the name of a field, or a tuple of field names
+            to specify a multi-level sort.
+        :param docnums: a sequence of document numbers to key.
+        :param limit: if not `None`, only keys the first/last N documents.
+        :param reverse: if True, reverses the sort direction (when limit is not
+            `None`).
+        :param offset: a number to add to the docnums returned.
+        """
+        
+        raise NotImplementedError
+    
+    def group_docs_by(self, fieldname, docnums, groups, counts=False, offset=0):
+        """Returns a dictionary mapping field values to items with that value
+        in the given field(s).
+        
+        :param fieldname: either the name of a field, or a tuple of field names
+            to specify a multi-level sort.
+        :param docnums: a sequence of document numbers to group.
+        :param counts: if True, return a dictionary of doc counts, instead of
+            a dictionary of lists of docnums.
+        :param offset: a number to add to the docnums returned.
+        """
+        
+        gen = self.key_docs_by(fieldname, docnums, None, offset=offset)
+        
+        if counts:
+            for key, docnum in gen:
+                if key not in groups:
+                    groups[key] = 0
+                groups[key] += 1
+        else:
+            for key, docnum in gen:
+                if key not in groups:
+                    groups[key] = []
+                groups[key].append(docnum)
+                
+    def define_facets(self, name, doclists, save=False):
+        """Tells the reader to remember a set of facets under the given name.
+        
+        :param name: the name to use for the set of facets.
+        :param doclists: a dictionary mapping facet names to lists of document
+            IDs.
+        :param save: whether to save caches (if any) to some form of permanent
+            storage (i.e. disk) if possible. This keyword may be used or
+            ignored in the backend.
+        """
+        
+        raise NotImplementedError
+    
+    def set_caching_policy(self, *args, **kwargs):
+        """Sets the field caching policy for this reader.
+        """
+        
+        pass
+        
+
+# Fake IndexReader class for empty indexes
+
+class EmptyReader(IndexReader):
+    def __init__(self, schema):
+        self.schema = schema
+
+    def __contains__(self, term):
+        return False
+    
+    def __iter__(self):
+        return iter([])
+    
+    def iter_from(self, fieldname, text):
+        return iter([])
+    
+    def iter_field(self, fieldname):
+        return iter([])
+    
+    def iter_prefix(self, fieldname):
+        return iter([])
+    
+    def lexicon(self, fieldname):
+        return iter([])
+    
+    def has_deletions(self):
+        return False
+    
+    def is_deleted(self, docnum):
+        return False
+    
+    def stored_fields(self, docnum):
+        raise KeyError("No document number %s" % docnum)
+    
+    def all_stored_fields(self):
+        return iter([])
+    
+    def doc_count_all(self):
+        return 0
+    
+    def doc_count(self):
+        return 0
+    
+    def frequency(self, fieldname, text):
+        return 0
+    
+    def doc_frequency(self, fieldname, text):
+        return 0
+    
+    def field_length(self, fieldname):
+        return 0
+
+    def min_field_length(self, fieldname):
+        return 0
+    
+    def max_field_length(self, fieldname):
+        return 0
+
+    def doc_field_length(self, docnum, fieldname, default=0):
+        return default
+
+    def postings(self, fieldname, text, scorer=None):
+        raise TermNotFound("%s:%r" % (fieldname, text))
+
+    def has_vector(self, docnum, fieldname):
+        return False
+
+    def vector(self, docnum, fieldname):
+        raise KeyError("No document number %s" % docnum)
+
+    def most_frequent_terms(self, fieldname, number=5, prefix=''):
+        return iter([])
+
+    def most_distinctive_terms(self, fieldname, number=5, prefix=None):
+        return iter([])
+    
+
+# Multisegment reader class
+
+class MultiReader(IndexReader):
+    """Do not instantiate this object directly. Instead use Index.reader().
+    """
+
+    def is_atomic(self):
+        return False
+
+    def __init__(self, readers, generation=-1):
+        self.readers = readers
+        self._gen = generation
+        self.schema = None
+        if readers:
+            self.schema = readers[0].schema
+        
+        self.doc_offsets = []
+        self.base = 0
+        for r in self.readers:
+            self.doc_offsets.append(self.base)
+            self.base += r.doc_count_all()
+        
+        self.is_closed = False
+
+    def __contains__(self, term):
+        return any(r.__contains__(term) for r in self.readers)
+
+    def _document_segment(self, docnum):
+        return max(0, bisect_right(self.doc_offsets, docnum) - 1)
+
+    def _segment_and_docnum(self, docnum):
+        segmentnum = self._document_segment(docnum)
+        offset = self.doc_offsets[segmentnum]
+        return segmentnum, docnum - offset
+
+    def add_reader(self, reader):
+        self.readers.append(reader)
+        self.doc_offsets.append(self.base)
+        self.base += reader.doc_count_all()
+
+    def close(self):
+        for d in self.readers:
+            d.close()
+        self.is_closed = True
+
+    def generation(self):
+        return self._gen
+
+    def _merge_terms(self, iterlist):
+        # Merge-sorts terms coming from a list of term iterators.
+
+        # Create a map so we can look up each iterator by its id() value
+        itermap = {}
+        for it in iterlist:
+            itermap[id(it)] = it
+
+        # Fill in the list with the head term from each iterator.
+
+        current = []
+        for it in iterlist:
+            term = next(it)
+            current.append((term, id(it)))
+        heapify(current)
+
+        # Number of active iterators
+        active = len(current)
+        while active:
+            # Peek at the first term in the sorted list
+            term = current[0][0]
+
+            # Re-iterate on all items in the list that have that term
+            while active and current[0][0] == term:
+                it = itermap[current[0][1]]
+                try:
+                    nextterm = next(it)
+                    heapreplace(current, (nextterm, id(it)))
+                except StopIteration:
+                    heappop(current)
+                    active -= 1
+
+            # Yield the term
+            yield term
+
+    def all_terms(self):
+        return self._merge_terms([r.all_terms() for r in self.readers])
+    
+    def terms_from(self, fieldname, prefix):
+        return self._merge_terms([r.terms_from(fieldname, prefix)
+                                  for r in self.readers])
+
+    def term_info(self, fieldname, text):
+        term = (fieldname, text)
+
+        # Get the term infos for the sub-readers containing the term
+        tis = [(r.term_info(fieldname, text), offset) for r, offset
+               in zip_(self.readers, self.doc_offsets) if term in r]
+
+        # If only one reader had the term, return its terminfo with the offset
+        # added
+        if not tis:
+            raise TermNotFound(term)
+        elif len(tis) == 0:
+            ti, offset = tis[0]
+            ti._minid += offset
+            ti._maxid += offset
+            return ti
+
+        # Combine the various statistics
+        w = sum(ti.weight() for ti, _ in tis)
+        df = sum(ti.doc_frequency() for ti, _ in tis)
+        ml = min(ti.min_length() for ti, _ in tis)
+        xl = max(ti.max_length() for ti, _ in tis)
+        xw = max(ti.max_weight() for ti, _ in tis)
+        xwol = max(ti.max_wol() for ti, _ in tis)
+
+        # For min and max ID, we need to add the doc offsets
+        mid = min(ti.min_id() + offset for ti, offset in tis)
+        xid = max(ti.max_id() + offset for ti, offset in tis)
+
+        return TermInfo(w, df, ml, xl, xw, xwol, mid, xid)
+
+    def has_deletions(self):
+        return any(r.has_deletions() for r in self.readers)
+
+    def is_deleted(self, docnum):
+        segmentnum, segmentdoc = self._segment_and_docnum(docnum)
+        return self.readers[segmentnum].is_deleted(segmentdoc)
+
+    def stored_fields(self, docnum):
+        segmentnum, segmentdoc = self._segment_and_docnum(docnum)
+        return self.readers[segmentnum].stored_fields(segmentdoc)
+
+    def all_stored_fields(self):
+        for reader in self.readers:
+            for result in reader.all_stored_fields():
+                yield result
+
+    def doc_count_all(self):
+        return sum(dr.doc_count_all() for dr in self.readers)
+
+    def doc_count(self):
+        return sum(dr.doc_count() for dr in self.readers)
+
+    def field_length(self, fieldname):
+        return sum(dr.field_length(fieldname) for dr in self.readers)
+
+    def min_field_length(self, fieldname):
+        return min(r.min_field_length(fieldname) for r in self.readers)
+    
+    def max_field_length(self, fieldname):
+        return max(r.max_field_length(fieldname) for r in self.readers)
+
+    def doc_field_length(self, docnum, fieldname, default=0):
+        segmentnum, segmentdoc = self._segment_and_docnum(docnum)
+        reader = self.readers[segmentnum]
+        return reader.doc_field_length(segmentdoc, fieldname, default=default)
+    
+    # max_field_length
+
+    def first_id(self, fieldname, text):
+        for i, r in enumerate(self.readers):
+            try:
+                id = r.first_id(fieldname, text)
+            except (KeyError, TermNotFound):
+                pass
+            else:
+                if id is None:
+                    raise TermNotFound((fieldname, text))
+                else:
+                    return self.doc_offsets[i] + id
+        
+        raise TermNotFound((fieldname, text))
+
+    def postings(self, fieldname, text, scorer=None):
+        postreaders = []
+        docoffsets = []
+        term = (fieldname, text)
+        
+        for i, r in enumerate(self.readers):
+            if term in r:
+                offset = self.doc_offsets[i]
+                
+                # Get a posting reader for the term and add it to the list
+                pr = r.postings(fieldname, text, scorer=scorer)
+                postreaders.append(pr)
+                docoffsets.append(offset)
+        
+        if not postreaders:
+            raise TermNotFound(fieldname, text)
+        else:
+            return MultiMatcher(postreaders, docoffsets)
+
+    def has_vector(self, docnum, fieldname):
+        segmentnum, segmentdoc = self._segment_and_docnum(docnum)
+        return self.readers[segmentnum].has_vector(segmentdoc, fieldname)
+
+    def vector(self, docnum, fieldname):
+        segmentnum, segmentdoc = self._segment_and_docnum(docnum)
+        return self.readers[segmentnum].vector(segmentdoc, fieldname)
+
+    def vector_as(self, astype, docnum, fieldname):
+        segmentnum, segmentdoc = self._segment_and_docnum(docnum)
+        return self.readers[segmentnum].vector_as(astype, segmentdoc, fieldname)
+
+    def has_word_graph(self, fieldname):
+        return any(r.has_word_graph(fieldname) for r in self.readers)
+    
+    def word_graph(self, fieldname):
+        from whoosh.support.dawg import NullNode, UnionNode
+        from whoosh.util import make_binary_tree
+        
+        graphs = [r.word_graph(fieldname) for r in self.readers
+                  if r.has_word_graph(fieldname)]
+        if not graphs:
+            return NullNode()
+        if len(graphs) == 1:
+            return graphs[0]
+        return make_binary_tree(UnionNode, graphs)
+
+    def format(self, fieldname):
+        for r in self.readers:
+            fmt = r.format(fieldname)
+            if fmt is not None:
+                return fmt
+
+    def vector_format(self, fieldname):
+        for r in self.readers:
+            vfmt = r.vector_format(fieldname)
+            if vfmt is not None:
+                return vfmt
+
+    def frequency(self, fieldname, text):
+        return sum(r.frequency(fieldname, text) for r in self.readers)
+
+    def doc_frequency(self, fieldname, text):
+        return sum(r.doc_frequency(fieldname, text) for r in self.readers)
+
+    # most_frequent_terms
+    # most_distinctive_terms
+    
+    def leaf_readers(self):
+        return zip_(self.readers, self.doc_offsets)
+
+    def set_caching_policy(self, *args, **kwargs):
+        for r in self.readers:
+            r.set_caching_policy(*args, **kwargs)
+
+        
+
+
+
+
+
+
+
+
+
+
+
+
+
+
+